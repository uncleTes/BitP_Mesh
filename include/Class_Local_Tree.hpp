/*
 * Class_Local_Tree.hpp
 *
 *  Created on: Feb 17, 2014
 *      Author: edoardo
 */

#ifndef CLASS_LOCAL_TREE_HPP_
#define CLASS_LOCAL_TREE_HPP_

// =================================================================================== //
// INCLUDES                                                                            //
// =================================================================================== //
#include "preprocessor_defines.dat"
#include "Class_Octant.hpp"
#include <math.h>
#include <stdint.h>
#include <vector>
#include <string.h>
#include <map>
#include <iostream>


// =================================================================================== //
// CLASS DEFINITION                                                                    //
// =================================================================================== //


class Class_Local_Tree{
	// ------------------------------------------------------------------------------- //
	// FRIENDSHIPS ------------------------------------------------------------------- //
	friend class Class_Para_Tree;

	// ------------------------------------------------------------------------------- //
	// TYPEDEFS ----------------------------------------------------------------------- //
public:
	typedef vector<Class_Octant> 		OctantsType;
	typedef vector<vector<uint32_t>	>	u32vector2D;
	typedef vector<vector<uint64_t>	>	u64vector2D;


	// ------------------------------------------------------------------------------- //
	// MEMBERS ----------------------------------------------------------------------- //

private:
	OctantsType					octants;			// Local vector of octants ordered with Morton Number
	OctantsType					ghosts;				// Local vector of ghost octants ordered with Morton Number
	Class_Octant 				first_desc;			// First (Morton order) most refined octant possible in local partition
	Class_Octant 				last_desc;			// Last (Morton order) most refined octant possible in local partition
	uint32_t 					size_ghosts;		// Size of vector of ghost octants
	uint8_t						local_max_depth;	// Reached max depth in local tree
public:
	u32vector2D					nodes;				// Local vector of nodes (x,y,z) ordered with Morton Number
	u64vector2D					connectivity;		// Local vector of connectivity (node1, node2, ...) ordered with Morton-order.
													// The nodes are stored as index of vector nodes
	u32vector2D					ghostsnodes;		// Local vector of ghosts nodes (x,y,z) ordered with Morton Number
	u64vector2D					ghostsconnectivity;	// Local vector of ghosts connectivity (node1, node2, ...) ordered with Morton-order.
													// The nodes are stored as index of vector nodes

	// ------------------------------------------------------------------------------- //
	// CONSTRUCTORS ------------------------------------------------------------------ //

public:
	Class_Local_Tree();
	~Class_Local_Tree();

	// ------------------------------------------------------------------------------- //
	// METHODS ----------------------------------------------------------------------- //

	// Basic Get/Set methods --------------------------------------------------------- //

public:
<<<<<<< HEAD
	const Class_Octant&  getFirstDesc() const;
	const Class_Octant&  getLastDesc() const;
=======
	const Class_Octant &  getFirstDesc() const;
	const Class_Octant &  getLastDesc() const;
>>>>>>> b43c07f2
	uint32_t  	  getSizeGhost() const;
	uint64_t  	  getNumOctants() const;
	uint8_t       getLocalMaxDepth() const;						// Get max depth reached in local tree
	uint8_t       getMarker(int64_t idx);						// Get refinement/coarsening marker for idx-th octant
	bool          getBalance(int64_t idx);						// Get if balancing-blocked idx-th octant

	void		  setMarker(int64_t idx, int8_t marker);		// Set refinement/coarsening marker for idx-th octant
	void		  setBalance(int64_t idx, bool balance);		// Set if balancing-blocked idx-th octant
	void  		  setFirstDesc();
	void  		  setLastDesc();

	//-------------------------------------------------------------------------------- //
	// Debug methods ----------------------------------------------------------------- //
	void addOctantToTree(Class_Octant octant);
	void  setFirstDesc();
	void  setLastDesc();

private:

	//-------------------------------------------------------------------------------- //
	// Other Get/Set methods --------------------------------------------------------- //

public:

private:

	//-------------------------------------------------------------------------------- //
	// Other methods ----------------------------------------------------------------- //

public:
	const Class_Octant&	extractOctant(uint64_t idx) const ;
	void			refine();							// Refine local tree: refine one time octants with marker >0
	void       		updateLocalMaxDepth();				// Update max depth reached in local tree
	void			computeConnectivity();				// Computes nodes vector and connectivity of octants of local tree
	void			clearConnectivity();				// Clear nodes vector and connectivity of octants of local tree
	void			computeghostsConnectivity();		// Computes ghosts nodes vector and connectivity of ghosts octants of local tree
	void			clearghostsConnectivity();			// Clear ghosts nodes vector and connectivity of ghosts octants of local tree

private:

	// ------------------------------------------------------------------------------- //


};//end Class_Local_Tree;




#endif /* CLASS_LOCAL_TREE_HPP_ */<|MERGE_RESOLUTION|>--- conflicted
+++ resolved
@@ -70,13 +70,8 @@
 	// Basic Get/Set methods --------------------------------------------------------- //
 
 public:
-<<<<<<< HEAD
-	const Class_Octant&  getFirstDesc() const;
-	const Class_Octant&  getLastDesc() const;
-=======
 	const Class_Octant &  getFirstDesc() const;
 	const Class_Octant &  getLastDesc() const;
->>>>>>> b43c07f2
 	uint32_t  	  getSizeGhost() const;
 	uint64_t  	  getNumOctants() const;
 	uint8_t       getLocalMaxDepth() const;						// Get max depth reached in local tree
@@ -91,8 +86,6 @@
 	//-------------------------------------------------------------------------------- //
 	// Debug methods ----------------------------------------------------------------- //
 	void addOctantToTree(Class_Octant octant);
-	void  setFirstDesc();
-	void  setLastDesc();
 
 private:
 
